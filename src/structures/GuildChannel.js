'use strict';

const Channel = require('./Channel');
const Invite = require('./Invite');
const PermissionOverwrites = require('./PermissionOverwrites');
const Role = require('./Role');
const { Error, TypeError } = require('../errors');
const Collection = require('../util/Collection');
<<<<<<< HEAD
const Constants = require('../util/Constants');
const Invite = require('./Invite');
=======
const Permissions = require('../util/Permissions');
>>>>>>> d7c5baf7
const Util = require('../util/Util');

/**
 * Represents a guild channel from any of the following:
 * - {@link TextChannel}
 * - {@link VoiceChannel}
 * - {@link CategoryChannel}
 * - {@link NewsChannel}
 * - {@link StoreChannel}
 * @extends {Channel}
 */
class GuildChannel extends Channel {
  /**
   * @param {Guild} guild The guild the guild channel is part of
   * @param {Object} data The data for the guild channel
   */
  constructor(guild, data) {
    super(guild.client, data);

    /**
     * The guild the channel is in
     * @type {Guild}
     */
    this.guild = guild;
  }

  _patch(data) {
    super._patch(data);

    /**
     * The name of the guild channel
     * @type {string}
     */
    this.name = data.name;

    /**
     * The raw position of the channel from discord
     * @type {number}
     */
    this.rawPosition = data.position;

    /**
     * The ID of the category parent of this channel
     * @type {?Snowflake}
     */
    this.parentID = data.parent_id;

    /**
     * The ID of the category parent of this channel
     * @type {?Snowflake}
     */
    this.parentID = data.parent_id;

    /**
     * A map of permission overwrites in this channel for roles and users
     * @type {Collection<Snowflake, PermissionOverwrites>}
     */
    this.permissionOverwrites = new Collection();
    if (data.permission_overwrites) {
      for (const overwrite of data.permission_overwrites) {
        this.permissionOverwrites.set(overwrite.id, new PermissionOverwrites(this, overwrite));
      }
    }
  }

  /**
   * The category parent of this channel
   * @type {?CategoryChannel}
   * @readonly
   */
  get parent() {
    return this.guild.channels.cache.get(this.parentID) || null;
  }

  /**
   * If the permissionOverwrites match the parent channel, null if no parent
   * @type {?boolean}
   * @readonly
   */
  get permissionsLocked() {
    if (!this.parent) return null;
    if (this.permissionOverwrites.size !== this.parent.permissionOverwrites.size) return false;
    return this.permissionOverwrites.every((value, key) => {
      const testVal = this.parent.permissionOverwrites.get(key);
      return (
        testVal !== undefined &&
        testVal.deny.bitfield === value.deny.bitfield &&
        testVal.allow.bitfield === value.allow.bitfield
      );
    });
  }

  /**
   * The position of the channel
   * @type {number}
   * @readonly
   */
  get position() {
    const sorted = this.guild._sortedChannels(this);
    return sorted.array().indexOf(sorted.get(this.id));
  }

  /**
<<<<<<< HEAD
   * The category parent of this channel
   * @type {?CategoryChannel}
   * @readonly
   */
  get parent() {
    return this.guild.channels.get(this.parentID) || null;
  }

  /**
   * If the permissionOverwrites match the parent channel, null if no parent
   * @type {?boolean}
   * @readonly
   */
  get permissionsLocked() {
    if (!this.parent) return null;
    if (this.permissionOverwrites.size !== this.parent.permissionOverwrites.size) return false;
    return this.permissionOverwrites.every((value, key) => {
      const testVal = this.parent.permissionOverwrites.get(key);
      return testVal !== undefined &&
        testVal.deny === value.deny &&
        testVal.allow === value.allow;
    });
  }

  /**
   * Gets the overall set of permissions for a user in this channel, taking into account channel overwrites.
   * @param {GuildMemberResolvable} member The user that you want to obtain the overall permissions for
   * @returns {?Permissions}
   */
  memberPermissions(member) {
    member = this.client.resolver.resolveGuildMember(this.guild, member);
    if (!member) return null;

    if (member.id === this.guild.ownerID) return new Permissions(member, Permissions.ALL);

    const roles = member.roles;
    const permissions = new Permissions(roles.map(role => role.permissions));

    if (permissions.has(Permissions.FLAGS.ADMINISTRATOR)) return new Permissions(Permissions.ALL).freeze();

    const overwrites = this.overwritesFor(member, true, roles);

    return permissions
      .remove(overwrites.everyone ? overwrites.everyone.deny : 0)
      .add(overwrites.everyone ? overwrites.everyone.allow : 0)
      .remove(overwrites.roles.length > 0 ? overwrites.roles.map(role => role.deny) : 0)
      .add(overwrites.roles.length > 0 ? overwrites.roles.map(role => role.allow) : 0)
      .remove(overwrites.member ? overwrites.member.deny : 0)
      .add(overwrites.member ? overwrites.member.allow : 0)
      .freeze();
  }

  /**
   * Gets the overall set of permissions for a role in this channel, taking into account channel overwrites.
   * @param {RoleResolvable} role The role that you want to obtain the overall permissions for
   * @returns {?Permissions}
   */
  rolePermissions(role) {
    if (role.permissions & Permissions.FLAGS.ADMINISTRATOR) return new Permissions(Permissions.ALL).freeze();

    const everyoneOverwrites = this.permissionOverwrites.get(this.guild.id);
    const roleOverwrites = this.permissionOverwrites.get(role.id);

    return new Permissions(role.permissions)
      .remove(everyoneOverwrites ? everyoneOverwrites.deny : 0)
      .add(everyoneOverwrites ? everyoneOverwrites.allow : 0)
      .remove(roleOverwrites ? roleOverwrites.deny : 0)
      .add(roleOverwrites ? roleOverwrites.allow : 0)
      .freeze();
  }

  /**
   * Get the overall set of permissions for a member or role in this channel, taking into account channel overwrites.
   * @param {GuildMemberResolvable|RoleResolvable} memberOrRole The member or role to obtain the overall permissions for
   * @returns {?Permissions}
   */
  permissionsFor(memberOrRole) {
    const member = this.guild.member(memberOrRole);
    if (member) return this.memberPermissions(member);
    const role = this.client.resolver.resolveRole(this.guild, memberOrRole);
=======
   * Gets the overall set of permissions for a member or role in this channel, taking into account channel overwrites.
   * @param {GuildMemberResolvable|RoleResolvable} memberOrRole The member or role to obtain the overall permissions for
   * @returns {?Readonly<Permissions>}
   */
  permissionsFor(memberOrRole) {
    const member = this.guild.members.resolve(memberOrRole);
    if (member) return this.memberPermissions(member);
    const role = this.guild.roles.resolve(memberOrRole);
>>>>>>> d7c5baf7
    if (role) return this.rolePermissions(role);
    return null;
  }

  overwritesFor(member, verified = false, roles = null) {
    if (!verified) member = this.guild.members.resolve(member);
    if (!member) return [];

    roles = roles || member.roles.cache;
    const roleOverwrites = [];
    let memberOverwrites;
    let everyoneOverwrites;

    for (const overwrite of this.permissionOverwrites.values()) {
      if (overwrite.id === this.guild.id) {
        everyoneOverwrites = overwrite;
      } else if (roles.has(overwrite.id)) {
        roleOverwrites.push(overwrite);
      } else if (overwrite.id === member.id) {
        memberOverwrites = overwrite;
      }
    }

    return {
      everyone: everyoneOverwrites,
      roles: roleOverwrites,
      member: memberOverwrites,
    };
  }

  /**
<<<<<<< HEAD
   * Replaces the permission overwrites for a channel
   * @param {Object} [options] Options
   * @param {ChannelCreationOverwrites[]|Collection<Snowflake, PermissionOverwrites>} [options.overwrites]
   * Permission overwrites
   * @param {string} [options.reason] Reason for updating the channel overwrites
   * @returns {Promise<GuildChannel>}
   * @example
   * channel.replacePermissionOverwrites({
   * overwrites: [
   *   {
   *      id: message.author.id,
   *      denied: ['VIEW_CHANNEL'],
   *   },
   * ],
   *   reason: 'Needed to change permissions'
   * });
   */
  replacePermissionOverwrites({ overwrites, reason } = {}) {
    return this.edit({ permissionOverwrites: overwrites, reason })
      .then(() => this);
  }

  /**
   * An object mapping permission flags to `true` (enabled), `null` (unset) or `false` (disabled).
   * ```js
   * {
   *  'SEND_MESSAGES': true,
   *  'EMBED_LINKS': null,
   *  'ATTACH_FILES': false,
   * }
   * ```
   * @typedef {Object} PermissionOverwriteOptions
=======
   * Gets the overall set of permissions for a member in this channel, taking into account channel overwrites.
   * @param {GuildMember} member The member to obtain the overall permissions for
   * @returns {Readonly<Permissions>}
   * @private
>>>>>>> d7c5baf7
   */
  memberPermissions(member) {
    if (member.id === this.guild.ownerID) return new Permissions(Permissions.ALL).freeze();

    const roles = member.roles.cache;
    const permissions = new Permissions(roles.map(role => role.permissions));

    if (permissions.has(Permissions.FLAGS.ADMINISTRATOR)) return new Permissions(Permissions.ALL).freeze();

    const overwrites = this.overwritesFor(member, true, roles);

    return permissions
      .remove(overwrites.everyone ? overwrites.everyone.deny : 0)
      .add(overwrites.everyone ? overwrites.everyone.allow : 0)
      .remove(overwrites.roles.length > 0 ? overwrites.roles.map(role => role.deny) : 0)
      .add(overwrites.roles.length > 0 ? overwrites.roles.map(role => role.allow) : 0)
      .remove(overwrites.member ? overwrites.member.deny : 0)
      .add(overwrites.member ? overwrites.member.allow : 0)
      .freeze();
  }

  /**
<<<<<<< HEAD
   * Overwrites the permissions for a user or role in this channel.
   * @param {Role|Snowflake|UserResolvable} userOrRole The user or role to update
   * @param {PermissionOverwriteOptions} options The configuration for the update
   * @param {string} [reason] Reason for creating/editing this overwrite
   * @returns {Promise<GuildChannel>}
   * @example
   * // Overwrite permissions for a message author
   * message.channel.overwritePermissions(message.author, {
   *   SEND_MESSAGES: false
   * })
   *   .then(updated => console.log(updated.permissionOverwrites.get(message.author.id)))
   *   .catch(console.error);
   * @example
   * // Overwite permissions for a message author and reset some
   * message.channel.overwritePermissions(message.author, {
   *   VIEW_CHANNEL: false,
   *   SEND_MESSAGES: null
   * })
   *   .then(updated => console.log(updated.permissionOverwrites.get(message.author.id)))
   *   .catch(console.error);
   */
  overwritePermissions(userOrRole, options, reason) {
    const payload = {
      allow: 0,
      deny: 0,
    };
=======
   * Gets the overall set of permissions for a role in this channel, taking into account channel overwrites.
   * @param {Role} role The role to obtain the overall permissions for
   * @returns {Readonly<Permissions>}
   * @private
   */
  rolePermissions(role) {
    if (role.permissions.has(Permissions.FLAGS.ADMINISTRATOR)) return new Permissions(Permissions.ALL).freeze();

    const everyoneOverwrites = this.permissionOverwrites.get(this.guild.id);
    const roleOverwrites = this.permissionOverwrites.get(role.id);

    return role.permissions
      .remove(everyoneOverwrites ? everyoneOverwrites.deny : 0)
      .add(everyoneOverwrites ? everyoneOverwrites.allow : 0)
      .remove(roleOverwrites ? roleOverwrites.deny : 0)
      .add(roleOverwrites ? roleOverwrites.allow : 0)
      .freeze();
  }

  /**
   * Replaces the permission overwrites in this channel.
   * @param {OverwriteResolvable[]|Collection<Snowflake, OverwriteResolvable>} overwrites
   * Permission overwrites the channel gets updated with
   * @param {string} [reason] Reason for updating the channel overwrites
   * @returns {Promise<GuildChannel>}
   * @example
   * channel.overwritePermissions([
   *   {
   *      id: message.author.id,
   *      deny: ['VIEW_CHANNEL'],
   *   },
   * ], 'Needed to change permissions');
   */
  overwritePermissions(overwrites, reason) {
    if (!Array.isArray(overwrites) && !(overwrites instanceof Collection)) {
      return Promise.reject(
        new TypeError('INVALID_TYPE', 'overwrites', 'Array or Collection of Permission Overwrites', true),
      );
    }
    return this.edit({ permissionOverwrites: overwrites, reason }).then(() => this);
  }

  /**
   * Updates Overwrites for a user or role in this channel. (creates if non-existent)
   * @param {RoleResolvable|UserResolvable} userOrRole The user or role to update
   * @param {PermissionOverwriteOptions} options The options for the update
   * @param {string} [reason] Reason for creating/editing this overwrite
   * @returns {Promise<GuildChannel>}
   * @example
   * // Update or Create permission overwrites for a message author
   * message.channel.updateOverwrite(message.author, {
   *   SEND_MESSAGES: false
   * })
   *   .then(channel => console.log(channel.permissionOverwrites.get(message.author.id)))
   *   .catch(console.error);
   */
  updateOverwrite(userOrRole, options, reason) {
    userOrRole = this.guild.roles.resolve(userOrRole) || this.client.users.resolve(userOrRole);
    if (!userOrRole) return Promise.reject(new TypeError('INVALID_TYPE', 'parameter', 'User nor a Role', true));
>>>>>>> d7c5baf7

    const existing = this.permissionOverwrites.get(userOrRole.id);
    if (existing) return existing.update(options, reason).then(() => this);
    return this.createOverwrite(userOrRole, options, reason);
  }

  /**
   * Overwrites the permissions for a user or role in this channel. (replaces if existent)
   * @param {RoleResolvable|UserResolvable} userOrRole The user or role to update
   * @param {PermissionOverwriteOptions} options The options for the update
   * @param {string} [reason] Reason for creating/editing this overwrite
   * @returns {Promise<GuildChannel>}
   * @example
   * // Create or Replace permissions overwrites for a message author
   * message.channel.createOverwrite(message.author, {
   *   SEND_MESSAGES: false
   * })
   *   .then(channel => console.log(channel.permissionOverwrites.get(message.author.id)))
   *   .catch(console.error);
   */
  createOverwrite(userOrRole, options, reason) {
    userOrRole = this.guild.roles.resolve(userOrRole) || this.client.users.resolve(userOrRole);
    if (!userOrRole) return Promise.reject(new TypeError('INVALID_TYPE', 'parameter', 'User nor a Role', true));

    const type = userOrRole instanceof Role ? 'role' : 'member';
    const { allow, deny } = PermissionOverwrites.resolveOverwriteOptions(options);

    return this.client.api
      .channels(this.id)
      .permissions[userOrRole.id].put({
        data: { id: userOrRole.id, type, allow: allow.bitfield, deny: deny.bitfield },
        reason,
      })
      .then(() => this);
  }

  /**
   * Locks in the permission overwrites from the parent channel.
   * @returns {Promise<GuildChannel>}
   */
  lockPermissions() {
    if (!this.parent) return Promise.reject(new Error('GUILD_CHANNEL_ORPHAN'));
    const permissionOverwrites = this.parent.permissionOverwrites.map(overwrite => overwrite.toJSON());
    return this.edit({ permissionOverwrites });
  }

<<<<<<< HEAD
    for (const perm of Object.keys(options)) {
      if (options[perm] === true) {
        payload.allow |= Permissions.FLAGS[perm] || 0;
        payload.deny &= ~(Permissions.FLAGS[perm] || 0);
      } else if (options[perm] === false) {
        payload.allow &= ~(Permissions.FLAGS[perm] || 0);
        payload.deny |= Permissions.FLAGS[perm] || 0;
      } else if (options[perm] === null) {
        payload.allow &= ~(Permissions.FLAGS[perm] || 0);
        payload.deny &= ~(Permissions.FLAGS[perm] || 0);
      }
    }

    return this.client.rest.methods.setChannelOverwrite(this, payload, reason).then(() => this);
  }

  /**
   * Locks in the permission overwrites from the parent channel.
   * @returns {Promise<GuildChannel>}
   */
  lockPermissions() {
    if (!this.parent) return Promise.reject(new TypeError('Could not find a parent to this guild channel.'));
    const permissionOverwrites = this.parent.permissionOverwrites.map(overwrite => ({
      deny: overwrite.deny,
      allow: overwrite.allow,
      id: overwrite.id,
      type: overwrite.type,
    }));
    return this.edit({ permissionOverwrites });
=======
  /**
   * A collection of members that can see this channel, mapped by their ID
   * @type {Collection<Snowflake, GuildMember>}
   * @readonly
   */
  get members() {
    const members = new Collection();
    for (const member of this.guild.members.cache.values()) {
      if (this.permissionsFor(member).has('VIEW_CHANNEL', false)) {
        members.set(member.id, member);
      }
    }
    return members;
>>>>>>> d7c5baf7
  }

  /**
   * The data for a guild channel.
   * @typedef {Object} ChannelData
   * @property {string} [type] The type of the channel (Only when creating)
   * @property {string} [name] The name of the channel
   * @property {number} [position] The position of the channel
   * @property {string} [topic] The topic of the text channel
   * @property {boolean} [nsfw] Whether the channel is NSFW
   * @property {number} [bitrate] The bitrate of the voice channel
<<<<<<< HEAD
   * @property {number} [userLimit] The user limit of the channel
   * @property {CategoryChannel|Snowflake} [parent] The parent or parent ID of the channel
   * @property {ChannelCreationOverwrites[]|Collection<Snowflake, PermissionOverwrites>} [permissionOverwrites]
   * Overwrites of the channel
   * @property {number} [rateLimitPerUser] The rate limit per user of the channel in seconds
   * @property {string} [reason] Reason for creating the channel (Only when creating)
=======
   * @property {number} [userLimit] The user limit of the voice channel
   * @property {Snowflake} [parentID] The parent ID of the channel
   * @property {boolean} [lockPermissions]
   * Lock the permissions of the channel to what the parent's permissions are
   * @property {OverwriteResolvable[]|Collection<Snowflake, OverwriteResolvable>} [permissionOverwrites]
   * Permission overwrites for the channel
   * @property {number} [rateLimitPerUser] The ratelimit per user for the channel in seconds
>>>>>>> d7c5baf7
   */

  /**
   * Edits the channel.
   * @param {ChannelData} data The new data for the channel
   * @param {string} [reason] Reason for editing this channel
   * @returns {Promise<GuildChannel>}
   * @example
   * // Edit a channel
   * channel.edit({ name: 'new-channel' })
   *   .then(console.log)
   *   .catch(console.error);
   */
<<<<<<< HEAD
  edit(data, reason) {
    return this.client.rest.methods.updateChannel(this, data, reason).then(() => this);
=======
  async edit(data, reason) {
    if (typeof data.position !== 'undefined') {
      await Util.setPosition(
        this,
        data.position,
        false,
        this.guild._sortedChannels(this),
        this.client.api.guilds(this.guild.id).channels,
        reason,
      ).then(updatedChannels => {
        this.client.actions.GuildChannelsPositionUpdate.handle({
          guild_id: this.guild.id,
          channels: updatedChannels,
        });
      });
    }

    const permission_overwrites =
      data.permissionOverwrites && data.permissionOverwrites.map(o => PermissionOverwrites.resolve(o, this.guild));

    const newData = await this.client.api.channels(this.id).patch({
      data: {
        name: (data.name || this.name).trim(),
        topic: data.topic,
        nsfw: data.nsfw,
        bitrate: data.bitrate || this.bitrate,
        user_limit: typeof data.userLimit !== 'undefined' ? data.userLimit : this.userLimit,
        parent_id: data.parentID,
        lock_permissions: data.lockPermissions,
        rate_limit_per_user: data.rateLimitPerUser,
        permission_overwrites,
      },
      reason,
    });

    const clone = this._clone();
    clone._patch(newData);
    return clone;
>>>>>>> d7c5baf7
  }

  /**
   * Sets a new name for the guild channel.
   * @param {string} name The new name for the guild channel
   * @param {string} [reason] Reason for changing the guild channel's name
   * @returns {Promise<GuildChannel>}
   * @example
   * // Set a new channel name
   * channel.setName('not_general')
   *   .then(newChannel => console.log(`Channel's new name is ${newChannel.name}`))
   *   .catch(console.error);
   */
  setName(name, reason) {
    return this.edit({ name }, reason);
  }

  /**
   * Sets the category parent of this channel.
   * @param {?CategoryChannel|Snowflake} channel Parent channel
   * @param {Object} [options={}] Options to pass
   * @param {boolean} [options.lockPermissions=true] Lock the permissions to what the parent's permissions are
   * @param {string} [options.reason] Reason for modifying the parent of this channel
   * @returns {Promise<GuildChannel>}
   * @example
<<<<<<< HEAD
   * // Set a new channel position
   * channel.setPosition(2)
   *   .then(newChannel => console.log(`Channel's new position is ${newChannel.position}`))
=======
   * // Add a parent to a channel
   * message.channel.setParent('355908108431917066', { lockPermissions: false })
   *   .then(channel => console.log(`New parent of ${message.channel.name}: ${channel.name}`))
>>>>>>> d7c5baf7
   *   .catch(console.error);
   */
  setParent(channel, { lockPermissions = true, reason } = {}) {
    return this.edit(
      {
        // eslint-disable-next-line no-prototype-builtins
        parentID: channel !== null ? (channel.hasOwnProperty('id') ? channel.id : channel) : null,
        lockPermissions,
      },
      reason,
    );
  }

  /**
<<<<<<< HEAD
   * Set a new parent for the guild channel.
   * @param {CategoryChannel|SnowFlake} parent The new parent for the guild channel
   * @param {string} [reason] Reason for changing the guild channel's parent
   * @returns {Promise<GuildChannel>}
   * @example
   * // Sets the parent of a channel
   * channel.setParent('174674066072928256')
   *   .then(updated => console.log(`Set the category of ${updated.name} to ${updated.parent.name}`))
   *   .catch(console.error);
   */
  setParent(parent, reason) {
    parent = this.client.resolver.resolveChannelID(parent);
    return this.edit({ parent }, reason);
  }

  /**
   * Set a new topic for the guild channel.
   * @param {string} topic The new topic for the guild channel
   * @param {string} [reason] Reason for changing the guild channel's topic
   * @returns {Promise<GuildChannel>}
   * @example
   * // Set a new channel topic
   * channel.setTopic('Needs more rate limiting')
   *   .then(updated => console.log(`Channel's new topic is ${updated.topic}`))
   *   .catch(console.error);
   */
  setTopic(topic, reason) {
    return this.edit({ topic }, reason);
  }

  /**
   * Create an invite to this guild channel.
   * <warn>This is only available when using a bot account.</warn>
=======
   * Sets a new topic for the guild channel.
   * @param {string} topic The new topic for the guild channel
   * @param {string} [reason] Reason for changing the guild channel's topic
   * @returns {Promise<GuildChannel>}
   * @example
   * // Set a new channel topic
   * channel.setTopic('needs more rate limiting')
   *   .then(newChannel => console.log(`Channel's new topic is ${newChannel.topic}`))
   *   .catch(console.error);
   */
  setTopic(topic, reason) {
    return this.edit({ topic }, reason);
  }

  /**
   * Sets a new position for the guild channel.
   * @param {number} position The new position for the guild channel
   * @param {Object} [options] Options for setting position
   * @param {boolean} [options.relative=false] Change the position relative to its current value
   * @param {string} [options.reason] Reason for changing the position
   * @returns {Promise<GuildChannel>}
   * @example
   * // Set a new channel position
   * channel.setPosition(2)
   *   .then(newChannel => console.log(`Channel's new position is ${newChannel.position}`))
   *   .catch(console.error);
   */
  setPosition(position, { relative, reason } = {}) {
    return Util.setPosition(
      this,
      position,
      relative,
      this.guild._sortedChannels(this),
      this.client.api.guilds(this.guild.id).channels,
      reason,
    ).then(updatedChannels => {
      this.client.actions.GuildChannelsPositionUpdate.handle({
        guild_id: this.guild.id,
        channels: updatedChannels,
      });
      return this;
    });
  }

  /**
   * Creates an invite to this guild channel.
>>>>>>> d7c5baf7
   * @param {Object} [options={}] Options for the invite
   * @param {boolean} [options.temporary=false] Whether members that joined via the invite should be automatically
   * kicked after 24 hours if they have not yet received a role
   * @param {number} [options.maxAge=86400] How long the invite should last (in seconds, 0 for forever)
   * @param {number} [options.maxUses=0] Maximum number of uses
   * @param {boolean} [options.unique=false] Create a unique invite, or use an existing one with similar settings
<<<<<<< HEAD
   * @param {string} [reason] Reason for creating the invite
=======
   * @param {string} [options.reason] Reason for creating this
>>>>>>> d7c5baf7
   * @returns {Promise<Invite>}
   * @example
   * // Create an invite to a channel
   * channel.createInvite()
   *   .then(invite => console.log(`Created an invite with a code of ${invite.code}`))
   *   .catch(console.error);
   */
<<<<<<< HEAD
  createInvite(options = {}, reason) {
    return this.client.rest.methods.createChannelInvite(this, options, reason);
=======
  createInvite({ temporary = false, maxAge = 86400, maxUses = 0, unique, reason } = {}) {
    return this.client.api
      .channels(this.id)
      .invites.post({
        data: {
          temporary,
          max_age: maxAge,
          max_uses: maxUses,
          unique,
        },
        reason,
      })
      .then(invite => new Invite(this.client, invite));
>>>>>>> d7c5baf7
  }

  /* eslint-disable max-len */
  /**
   * Options to clone a guild channel.
   * @typedef {Object} GuildChannelCloneOptions
   * @property {string} [name=this.name] Name of the new channel
   * @property {ChannelCreationOverwrites[]|Collection<Snowflake, PermissionOverwrites>} [permissionOverwrites=this.permissionOverwrites]
   * Permission overwrites of the new channel
   * @property {string} [type=this.type] Type of the new channel
   * @property {string} [topic=this.topic] Topic of the new channel (only text)
   * @property {boolean} [nsfw=this.nsfw] Whether the new channel is nsfw (only text)
   * @property {number} [bitrate=this.bitrate] Bitrate of the new channel in bits (only voice)
   * @property {number} [userLimit=this.userLimit] Maximum amount of users allowed in the new channel (only voice)
   * @property {number} [rateLimitPerUser=ThisType.rateLimitPerUser] Ratelimit per user for the new channel (only text)
   * @property {ChannelResolvable} [parent=this.parent] Parent of the new channel
   * @property {string} [reason] Reason for cloning this channel
   */
  /* eslint-enable max-len */

  /**
<<<<<<< HEAD
   * Clone this channel.
   * @param {string|GuildChannelCloneOptions} [nameOrOptions={}] Name for the new channel.
   * **(deprecated, use options)**
   * Alternatively options for cloning the channel
   * @param {boolean} [withPermissions=true] Whether to clone the channel with this channel's permission overwrites
   * **(deprecated, use options)**
   * @param {boolean} [withTopic=true] Whether to clone the channel with this channel's topic
   * **(deprecated, use options)**
   * @param {string} [reason] Reason for cloning this channel **(deprecated, user options)**
   * @returns {Promise<GuildChannel>}
   * @example
   * // Clone a channel
   * channel.clone({ topic: null, reason: 'Needed a clone' })
   *   .then(clone => console.log(`Cloned ${channel.name} to make a channel called ${clone.name}`))
   *   .catch(console.error);
   */
  clone(nameOrOptions = {}, withPermissions = true, withTopic = true, reason) {
    // If more than one parameter was specified or the first is a string,
    // convert them to a compatible options object and issue a warning
    if (arguments.length > 1 || typeof nameOrOptions === 'string') {
      process.emitWarning(
        'GuildChannel#clone: Clone channels using an options object instead of separate parameters.',
        'Deprecation Warning'
      );

      nameOrOptions = {
        name: nameOrOptions,
        permissionOverwrites: withPermissions ? this.permissionOverwrites : null,
        topic: withTopic ? this.topic : null,
        reason: reason || null,
      };
    }

    Util.mergeDefault({
      name: this.name,
      permissionOverwrites: this.permissionOverwrites,
      topic: this.topic,
      type: this.type,
      nsfw: this.nsfw,
      parent: this.parent,
      bitrate: this.bitrate,
      userLimit: this.userLimit,
      rateLimitPerUser: this.rateLimitPerUser,
      reason: null,
    }, nameOrOptions);

    return this.guild.createChannel(nameOrOptions.name, nameOrOptions);
  }

  /**
=======
>>>>>>> d7c5baf7
   * Fetches a collection of invites to this guild channel.
   * Resolves with a collection mapping invites by their codes.
   * @returns {Promise<Collection<string, Invite>>}
   */
<<<<<<< HEAD
  fetchInvites() {
    return this.client.rest.makeRequest('get', Constants.Endpoints.Channel(this.id).invites, true)
      .then(data => {
        const invites = new Collection();
        for (let invite of data) {
          invite = new Invite(this.client, invite);
          invites.set(invite.code, invite);
        }

        return invites;
      });
  }

  /**
   * Deletes this channel.
   * @param {string} [reason] Reason for deleting this channel
=======
  async fetchInvites() {
    const inviteItems = await this.client.api.channels(this.id).invites.get();
    const invites = new Collection();
    for (const inviteItem of inviteItems) {
      const invite = new Invite(this.client, inviteItem);
      invites.set(invite.code, invite);
    }
    return invites;
  }

  /* eslint-disable max-len */
  /**
   * Clones this channel.
   * @param {Object} [options] The options
   * @param {string} [options.name=this.name] Name of the new channel
   * @param {OverwriteResolvable[]|Collection<Snowflake, OverwriteResolvable>} [options.permissionOverwrites=this.permissionOverwrites]
   * Permission overwrites of the new channel
   * @param {string} [options.type=this.type] Type of the new channel
   * @param {string} [options.topic=this.topic] Topic of the new channel (only text)
   * @param {boolean} [options.nsfw=this.nsfw] Whether the new channel is nsfw (only text)
   * @param {number} [options.bitrate=this.bitrate] Bitrate of the new channel in bits (only voice)
   * @param {number} [options.userLimit=this.userLimit] Maximum amount of users allowed in the new channel (only voice)
   * @param {number} [options.rateLimitPerUser=ThisType.rateLimitPerUser] Ratelimit per user for the new channel (only text)
   * @param {ChannelResolvable} [options.parent=this.parent] Parent of the new channel
   * @param {string} [options.reason] Reason for cloning this channel
>>>>>>> d7c5baf7
   * @returns {Promise<GuildChannel>}
   * @example
   * // Delete the channel
   * channel.delete('Making room for new channels')
   *   .then(deleted => console.log(`Deleted ${deleted.name} to make room for new channels`))
   *   .catch(console.error);
   */
<<<<<<< HEAD
  delete(reason) {
    return this.client.rest.methods.deleteChannel(this, reason);
=======
  clone(options = {}) {
    Util.mergeDefault(
      {
        name: this.name,
        permissionOverwrites: this.permissionOverwrites,
        topic: this.topic,
        type: this.type,
        nsfw: this.nsfw,
        parent: this.parent,
        bitrate: this.bitrate,
        userLimit: this.userLimit,
        rateLimitPerUser: this.rateLimitPerUser,
        reason: null,
      },
      options,
    );
    return this.guild.channels.create(options.name, options);
>>>>>>> d7c5baf7
  }
  /* eslint-enable max-len */

  /**
   * Checks if this channel has the same type, topic, position, name, overwrites and ID as another channel.
   * In most cases, a simple `channel.id === channel2.id` will do, and is much faster too.
   * @param {GuildChannel} channel Channel to compare with
   * @returns {boolean}
   */
  equals(channel) {
    let equal =
      channel &&
      this.id === channel.id &&
      this.type === channel.type &&
      this.topic === channel.topic &&
      this.position === channel.position &&
      this.name === channel.name;

    if (equal) {
      if (this.permissionOverwrites && channel.permissionOverwrites) {
        equal = this.permissionOverwrites.equals(channel.permissionOverwrites);
      } else {
        equal = !this.permissionOverwrites && !channel.permissionOverwrites;
      }
    }

    return equal;
  }

  /**
   * Whether the channel is deletable by the client user
   * @type {boolean}
   * @readonly
   */
  get deletable() {
    return this.permissionsFor(this.client.user).has(Permissions.FLAGS.MANAGE_CHANNELS, false);
  }

  /**
   * Whether the channel is manageable by the client user
   * @type {boolean}
   * @readonly
   */
  get manageable() {
    if (this.client.user.id === this.guild.ownerID) return true;
<<<<<<< HEAD
    const permissions = this.permissionsFor(this.client.user);
    if (!permissions) return false;
    return permissions.has([Permissions.FLAGS.MANAGE_CHANNELS, Permissions.FLAGS.VIEW_CHANNEL]);
  }

  /**
   * Whether the channel is muted
   * <warn>This is only available when using a user account.</warn>
   * @type {?boolean}
   * @readonly
   * @deprecated
   */
  get muted() {
    if (this.client.user.bot) return null;
    try {
      return this.client.user.guildSettings.get(this.guild.id).channelOverrides.get(this.id).muted;
    } catch (err) {
      return false;
    }
  }

  /**
   * The type of message that should notify you
   * <warn>This is only available when using a user account.</warn>
   * @type {?MessageNotificationType}
   * @readonly
   * @deprecated
   */
  get messageNotifications() {
    if (this.client.user.bot) return null;
    try {
      return this.client.user.guildSettings.get(this.guild.id).channelOverrides.get(this.id).messageNotifications;
    } catch (err) {
      return Constants.MessageNotificationTypes[3];
    }
  }

  /**
   * When concatenated with a string, this automatically returns the channel's mention instead of the Channel object.
   * @returns {string}
   * @example
   * // Logs: Hello from <#123456789012345678>
   * console.log(`Hello from ${channel}`);
   * @example
   * // Logs: Hello from <#123456789012345678>
   * console.log('Hello from ' + channel);
=======
    if (!this.viewable) return false;
    return this.permissionsFor(this.client.user).has(Permissions.FLAGS.MANAGE_CHANNELS, false);
  }

  /**
   * Whether the channel is viewable by the client user
   * @type {boolean}
   * @readonly
   */
  get viewable() {
    if (this.client.user.id === this.guild.ownerID) return true;
    const permissions = this.permissionsFor(this.client.user);
    if (!permissions) return false;
    return permissions.has(Permissions.FLAGS.VIEW_CHANNEL, false);
  }

  /**
   * Deletes this channel.
   * @param {string} [reason] Reason for deleting this channel
   * @returns {Promise<GuildChannel>}
   * @example
   * // Delete the channel
   * channel.delete('making room for new channels')
   *   .then(console.log)
   *   .catch(console.error);
>>>>>>> d7c5baf7
   */
  delete(reason) {
    return this.client.api
      .channels(this.id)
      .delete({ reason })
      .then(() => this);
  }
}

module.exports = GuildChannel;<|MERGE_RESOLUTION|>--- conflicted
+++ resolved
@@ -6,12 +6,7 @@
 const Role = require('./Role');
 const { Error, TypeError } = require('../errors');
 const Collection = require('../util/Collection');
-<<<<<<< HEAD
-const Constants = require('../util/Constants');
-const Invite = require('./Invite');
-=======
 const Permissions = require('../util/Permissions');
->>>>>>> d7c5baf7
 const Util = require('../util/Util');
 
 /**
@@ -52,12 +47,6 @@
      * @type {number}
      */
     this.rawPosition = data.position;
-
-    /**
-     * The ID of the category parent of this channel
-     * @type {?Snowflake}
-     */
-    this.parentID = data.parent_id;
 
     /**
      * The ID of the category parent of this channel
@@ -115,88 +104,6 @@
   }
 
   /**
-<<<<<<< HEAD
-   * The category parent of this channel
-   * @type {?CategoryChannel}
-   * @readonly
-   */
-  get parent() {
-    return this.guild.channels.get(this.parentID) || null;
-  }
-
-  /**
-   * If the permissionOverwrites match the parent channel, null if no parent
-   * @type {?boolean}
-   * @readonly
-   */
-  get permissionsLocked() {
-    if (!this.parent) return null;
-    if (this.permissionOverwrites.size !== this.parent.permissionOverwrites.size) return false;
-    return this.permissionOverwrites.every((value, key) => {
-      const testVal = this.parent.permissionOverwrites.get(key);
-      return testVal !== undefined &&
-        testVal.deny === value.deny &&
-        testVal.allow === value.allow;
-    });
-  }
-
-  /**
-   * Gets the overall set of permissions for a user in this channel, taking into account channel overwrites.
-   * @param {GuildMemberResolvable} member The user that you want to obtain the overall permissions for
-   * @returns {?Permissions}
-   */
-  memberPermissions(member) {
-    member = this.client.resolver.resolveGuildMember(this.guild, member);
-    if (!member) return null;
-
-    if (member.id === this.guild.ownerID) return new Permissions(member, Permissions.ALL);
-
-    const roles = member.roles;
-    const permissions = new Permissions(roles.map(role => role.permissions));
-
-    if (permissions.has(Permissions.FLAGS.ADMINISTRATOR)) return new Permissions(Permissions.ALL).freeze();
-
-    const overwrites = this.overwritesFor(member, true, roles);
-
-    return permissions
-      .remove(overwrites.everyone ? overwrites.everyone.deny : 0)
-      .add(overwrites.everyone ? overwrites.everyone.allow : 0)
-      .remove(overwrites.roles.length > 0 ? overwrites.roles.map(role => role.deny) : 0)
-      .add(overwrites.roles.length > 0 ? overwrites.roles.map(role => role.allow) : 0)
-      .remove(overwrites.member ? overwrites.member.deny : 0)
-      .add(overwrites.member ? overwrites.member.allow : 0)
-      .freeze();
-  }
-
-  /**
-   * Gets the overall set of permissions for a role in this channel, taking into account channel overwrites.
-   * @param {RoleResolvable} role The role that you want to obtain the overall permissions for
-   * @returns {?Permissions}
-   */
-  rolePermissions(role) {
-    if (role.permissions & Permissions.FLAGS.ADMINISTRATOR) return new Permissions(Permissions.ALL).freeze();
-
-    const everyoneOverwrites = this.permissionOverwrites.get(this.guild.id);
-    const roleOverwrites = this.permissionOverwrites.get(role.id);
-
-    return new Permissions(role.permissions)
-      .remove(everyoneOverwrites ? everyoneOverwrites.deny : 0)
-      .add(everyoneOverwrites ? everyoneOverwrites.allow : 0)
-      .remove(roleOverwrites ? roleOverwrites.deny : 0)
-      .add(roleOverwrites ? roleOverwrites.allow : 0)
-      .freeze();
-  }
-
-  /**
-   * Get the overall set of permissions for a member or role in this channel, taking into account channel overwrites.
-   * @param {GuildMemberResolvable|RoleResolvable} memberOrRole The member or role to obtain the overall permissions for
-   * @returns {?Permissions}
-   */
-  permissionsFor(memberOrRole) {
-    const member = this.guild.member(memberOrRole);
-    if (member) return this.memberPermissions(member);
-    const role = this.client.resolver.resolveRole(this.guild, memberOrRole);
-=======
    * Gets the overall set of permissions for a member or role in this channel, taking into account channel overwrites.
    * @param {GuildMemberResolvable|RoleResolvable} memberOrRole The member or role to obtain the overall permissions for
    * @returns {?Readonly<Permissions>}
@@ -205,7 +112,6 @@
     const member = this.guild.members.resolve(memberOrRole);
     if (member) return this.memberPermissions(member);
     const role = this.guild.roles.resolve(memberOrRole);
->>>>>>> d7c5baf7
     if (role) return this.rolePermissions(role);
     return null;
   }
@@ -237,45 +143,10 @@
   }
 
   /**
-<<<<<<< HEAD
-   * Replaces the permission overwrites for a channel
-   * @param {Object} [options] Options
-   * @param {ChannelCreationOverwrites[]|Collection<Snowflake, PermissionOverwrites>} [options.overwrites]
-   * Permission overwrites
-   * @param {string} [options.reason] Reason for updating the channel overwrites
-   * @returns {Promise<GuildChannel>}
-   * @example
-   * channel.replacePermissionOverwrites({
-   * overwrites: [
-   *   {
-   *      id: message.author.id,
-   *      denied: ['VIEW_CHANNEL'],
-   *   },
-   * ],
-   *   reason: 'Needed to change permissions'
-   * });
-   */
-  replacePermissionOverwrites({ overwrites, reason } = {}) {
-    return this.edit({ permissionOverwrites: overwrites, reason })
-      .then(() => this);
-  }
-
-  /**
-   * An object mapping permission flags to `true` (enabled), `null` (unset) or `false` (disabled).
-   * ```js
-   * {
-   *  'SEND_MESSAGES': true,
-   *  'EMBED_LINKS': null,
-   *  'ATTACH_FILES': false,
-   * }
-   * ```
-   * @typedef {Object} PermissionOverwriteOptions
-=======
    * Gets the overall set of permissions for a member in this channel, taking into account channel overwrites.
    * @param {GuildMember} member The member to obtain the overall permissions for
    * @returns {Readonly<Permissions>}
    * @private
->>>>>>> d7c5baf7
    */
   memberPermissions(member) {
     if (member.id === this.guild.ownerID) return new Permissions(Permissions.ALL).freeze();
@@ -298,34 +169,6 @@
   }
 
   /**
-<<<<<<< HEAD
-   * Overwrites the permissions for a user or role in this channel.
-   * @param {Role|Snowflake|UserResolvable} userOrRole The user or role to update
-   * @param {PermissionOverwriteOptions} options The configuration for the update
-   * @param {string} [reason] Reason for creating/editing this overwrite
-   * @returns {Promise<GuildChannel>}
-   * @example
-   * // Overwrite permissions for a message author
-   * message.channel.overwritePermissions(message.author, {
-   *   SEND_MESSAGES: false
-   * })
-   *   .then(updated => console.log(updated.permissionOverwrites.get(message.author.id)))
-   *   .catch(console.error);
-   * @example
-   * // Overwite permissions for a message author and reset some
-   * message.channel.overwritePermissions(message.author, {
-   *   VIEW_CHANNEL: false,
-   *   SEND_MESSAGES: null
-   * })
-   *   .then(updated => console.log(updated.permissionOverwrites.get(message.author.id)))
-   *   .catch(console.error);
-   */
-  overwritePermissions(userOrRole, options, reason) {
-    const payload = {
-      allow: 0,
-      deny: 0,
-    };
-=======
    * Gets the overall set of permissions for a role in this channel, taking into account channel overwrites.
    * @param {Role} role The role to obtain the overall permissions for
    * @returns {Readonly<Permissions>}
@@ -385,7 +228,6 @@
   updateOverwrite(userOrRole, options, reason) {
     userOrRole = this.guild.roles.resolve(userOrRole) || this.client.users.resolve(userOrRole);
     if (!userOrRole) return Promise.reject(new TypeError('INVALID_TYPE', 'parameter', 'User nor a Role', true));
->>>>>>> d7c5baf7
 
     const existing = this.permissionOverwrites.get(userOrRole.id);
     if (existing) return existing.update(options, reason).then(() => this);
@@ -432,37 +274,6 @@
     return this.edit({ permissionOverwrites });
   }
 
-<<<<<<< HEAD
-    for (const perm of Object.keys(options)) {
-      if (options[perm] === true) {
-        payload.allow |= Permissions.FLAGS[perm] || 0;
-        payload.deny &= ~(Permissions.FLAGS[perm] || 0);
-      } else if (options[perm] === false) {
-        payload.allow &= ~(Permissions.FLAGS[perm] || 0);
-        payload.deny |= Permissions.FLAGS[perm] || 0;
-      } else if (options[perm] === null) {
-        payload.allow &= ~(Permissions.FLAGS[perm] || 0);
-        payload.deny &= ~(Permissions.FLAGS[perm] || 0);
-      }
-    }
-
-    return this.client.rest.methods.setChannelOverwrite(this, payload, reason).then(() => this);
-  }
-
-  /**
-   * Locks in the permission overwrites from the parent channel.
-   * @returns {Promise<GuildChannel>}
-   */
-  lockPermissions() {
-    if (!this.parent) return Promise.reject(new TypeError('Could not find a parent to this guild channel.'));
-    const permissionOverwrites = this.parent.permissionOverwrites.map(overwrite => ({
-      deny: overwrite.deny,
-      allow: overwrite.allow,
-      id: overwrite.id,
-      type: overwrite.type,
-    }));
-    return this.edit({ permissionOverwrites });
-=======
   /**
    * A collection of members that can see this channel, mapped by their ID
    * @type {Collection<Snowflake, GuildMember>}
@@ -476,26 +287,16 @@
       }
     }
     return members;
->>>>>>> d7c5baf7
   }
 
   /**
    * The data for a guild channel.
    * @typedef {Object} ChannelData
-   * @property {string} [type] The type of the channel (Only when creating)
    * @property {string} [name] The name of the channel
    * @property {number} [position] The position of the channel
    * @property {string} [topic] The topic of the text channel
    * @property {boolean} [nsfw] Whether the channel is NSFW
    * @property {number} [bitrate] The bitrate of the voice channel
-<<<<<<< HEAD
-   * @property {number} [userLimit] The user limit of the channel
-   * @property {CategoryChannel|Snowflake} [parent] The parent or parent ID of the channel
-   * @property {ChannelCreationOverwrites[]|Collection<Snowflake, PermissionOverwrites>} [permissionOverwrites]
-   * Overwrites of the channel
-   * @property {number} [rateLimitPerUser] The rate limit per user of the channel in seconds
-   * @property {string} [reason] Reason for creating the channel (Only when creating)
-=======
    * @property {number} [userLimit] The user limit of the voice channel
    * @property {Snowflake} [parentID] The parent ID of the channel
    * @property {boolean} [lockPermissions]
@@ -503,7 +304,6 @@
    * @property {OverwriteResolvable[]|Collection<Snowflake, OverwriteResolvable>} [permissionOverwrites]
    * Permission overwrites for the channel
    * @property {number} [rateLimitPerUser] The ratelimit per user for the channel in seconds
->>>>>>> d7c5baf7
    */
 
   /**
@@ -517,10 +317,6 @@
    *   .then(console.log)
    *   .catch(console.error);
    */
-<<<<<<< HEAD
-  edit(data, reason) {
-    return this.client.rest.methods.updateChannel(this, data, reason).then(() => this);
-=======
   async edit(data, reason) {
     if (typeof data.position !== 'undefined') {
       await Util.setPosition(
@@ -559,7 +355,6 @@
     const clone = this._clone();
     clone._patch(newData);
     return clone;
->>>>>>> d7c5baf7
   }
 
   /**
@@ -585,15 +380,9 @@
    * @param {string} [options.reason] Reason for modifying the parent of this channel
    * @returns {Promise<GuildChannel>}
    * @example
-<<<<<<< HEAD
-   * // Set a new channel position
-   * channel.setPosition(2)
-   *   .then(newChannel => console.log(`Channel's new position is ${newChannel.position}`))
-=======
    * // Add a parent to a channel
    * message.channel.setParent('355908108431917066', { lockPermissions: false })
    *   .then(channel => console.log(`New parent of ${message.channel.name}: ${channel.name}`))
->>>>>>> d7c5baf7
    *   .catch(console.error);
    */
   setParent(channel, { lockPermissions = true, reason } = {}) {
@@ -608,41 +397,6 @@
   }
 
   /**
-<<<<<<< HEAD
-   * Set a new parent for the guild channel.
-   * @param {CategoryChannel|SnowFlake} parent The new parent for the guild channel
-   * @param {string} [reason] Reason for changing the guild channel's parent
-   * @returns {Promise<GuildChannel>}
-   * @example
-   * // Sets the parent of a channel
-   * channel.setParent('174674066072928256')
-   *   .then(updated => console.log(`Set the category of ${updated.name} to ${updated.parent.name}`))
-   *   .catch(console.error);
-   */
-  setParent(parent, reason) {
-    parent = this.client.resolver.resolveChannelID(parent);
-    return this.edit({ parent }, reason);
-  }
-
-  /**
-   * Set a new topic for the guild channel.
-   * @param {string} topic The new topic for the guild channel
-   * @param {string} [reason] Reason for changing the guild channel's topic
-   * @returns {Promise<GuildChannel>}
-   * @example
-   * // Set a new channel topic
-   * channel.setTopic('Needs more rate limiting')
-   *   .then(updated => console.log(`Channel's new topic is ${updated.topic}`))
-   *   .catch(console.error);
-   */
-  setTopic(topic, reason) {
-    return this.edit({ topic }, reason);
-  }
-
-  /**
-   * Create an invite to this guild channel.
-   * <warn>This is only available when using a bot account.</warn>
-=======
    * Sets a new topic for the guild channel.
    * @param {string} topic The new topic for the guild channel
    * @param {string} [reason] Reason for changing the guild channel's topic
@@ -689,18 +443,13 @@
 
   /**
    * Creates an invite to this guild channel.
->>>>>>> d7c5baf7
    * @param {Object} [options={}] Options for the invite
    * @param {boolean} [options.temporary=false] Whether members that joined via the invite should be automatically
    * kicked after 24 hours if they have not yet received a role
    * @param {number} [options.maxAge=86400] How long the invite should last (in seconds, 0 for forever)
    * @param {number} [options.maxUses=0] Maximum number of uses
    * @param {boolean} [options.unique=false] Create a unique invite, or use an existing one with similar settings
-<<<<<<< HEAD
-   * @param {string} [reason] Reason for creating the invite
-=======
    * @param {string} [options.reason] Reason for creating this
->>>>>>> d7c5baf7
    * @returns {Promise<Invite>}
    * @example
    * // Create an invite to a channel
@@ -708,10 +457,6 @@
    *   .then(invite => console.log(`Created an invite with a code of ${invite.code}`))
    *   .catch(console.error);
    */
-<<<<<<< HEAD
-  createInvite(options = {}, reason) {
-    return this.client.rest.methods.createChannelInvite(this, options, reason);
-=======
   createInvite({ temporary = false, maxAge = 86400, maxUses = 0, unique, reason } = {}) {
     return this.client.api
       .channels(this.id)
@@ -725,103 +470,13 @@
         reason,
       })
       .then(invite => new Invite(this.client, invite));
->>>>>>> d7c5baf7
-  }
-
-  /* eslint-disable max-len */
-  /**
-   * Options to clone a guild channel.
-   * @typedef {Object} GuildChannelCloneOptions
-   * @property {string} [name=this.name] Name of the new channel
-   * @property {ChannelCreationOverwrites[]|Collection<Snowflake, PermissionOverwrites>} [permissionOverwrites=this.permissionOverwrites]
-   * Permission overwrites of the new channel
-   * @property {string} [type=this.type] Type of the new channel
-   * @property {string} [topic=this.topic] Topic of the new channel (only text)
-   * @property {boolean} [nsfw=this.nsfw] Whether the new channel is nsfw (only text)
-   * @property {number} [bitrate=this.bitrate] Bitrate of the new channel in bits (only voice)
-   * @property {number} [userLimit=this.userLimit] Maximum amount of users allowed in the new channel (only voice)
-   * @property {number} [rateLimitPerUser=ThisType.rateLimitPerUser] Ratelimit per user for the new channel (only text)
-   * @property {ChannelResolvable} [parent=this.parent] Parent of the new channel
-   * @property {string} [reason] Reason for cloning this channel
-   */
-  /* eslint-enable max-len */
-
-  /**
-<<<<<<< HEAD
-   * Clone this channel.
-   * @param {string|GuildChannelCloneOptions} [nameOrOptions={}] Name for the new channel.
-   * **(deprecated, use options)**
-   * Alternatively options for cloning the channel
-   * @param {boolean} [withPermissions=true] Whether to clone the channel with this channel's permission overwrites
-   * **(deprecated, use options)**
-   * @param {boolean} [withTopic=true] Whether to clone the channel with this channel's topic
-   * **(deprecated, use options)**
-   * @param {string} [reason] Reason for cloning this channel **(deprecated, user options)**
-   * @returns {Promise<GuildChannel>}
-   * @example
-   * // Clone a channel
-   * channel.clone({ topic: null, reason: 'Needed a clone' })
-   *   .then(clone => console.log(`Cloned ${channel.name} to make a channel called ${clone.name}`))
-   *   .catch(console.error);
-   */
-  clone(nameOrOptions = {}, withPermissions = true, withTopic = true, reason) {
-    // If more than one parameter was specified or the first is a string,
-    // convert them to a compatible options object and issue a warning
-    if (arguments.length > 1 || typeof nameOrOptions === 'string') {
-      process.emitWarning(
-        'GuildChannel#clone: Clone channels using an options object instead of separate parameters.',
-        'Deprecation Warning'
-      );
-
-      nameOrOptions = {
-        name: nameOrOptions,
-        permissionOverwrites: withPermissions ? this.permissionOverwrites : null,
-        topic: withTopic ? this.topic : null,
-        reason: reason || null,
-      };
-    }
-
-    Util.mergeDefault({
-      name: this.name,
-      permissionOverwrites: this.permissionOverwrites,
-      topic: this.topic,
-      type: this.type,
-      nsfw: this.nsfw,
-      parent: this.parent,
-      bitrate: this.bitrate,
-      userLimit: this.userLimit,
-      rateLimitPerUser: this.rateLimitPerUser,
-      reason: null,
-    }, nameOrOptions);
-
-    return this.guild.createChannel(nameOrOptions.name, nameOrOptions);
-  }
-
-  /**
-=======
->>>>>>> d7c5baf7
+  }
+
+  /**
    * Fetches a collection of invites to this guild channel.
    * Resolves with a collection mapping invites by their codes.
    * @returns {Promise<Collection<string, Invite>>}
    */
-<<<<<<< HEAD
-  fetchInvites() {
-    return this.client.rest.makeRequest('get', Constants.Endpoints.Channel(this.id).invites, true)
-      .then(data => {
-        const invites = new Collection();
-        for (let invite of data) {
-          invite = new Invite(this.client, invite);
-          invites.set(invite.code, invite);
-        }
-
-        return invites;
-      });
-  }
-
-  /**
-   * Deletes this channel.
-   * @param {string} [reason] Reason for deleting this channel
-=======
   async fetchInvites() {
     const inviteItems = await this.client.api.channels(this.id).invites.get();
     const invites = new Collection();
@@ -847,18 +502,8 @@
    * @param {number} [options.rateLimitPerUser=ThisType.rateLimitPerUser] Ratelimit per user for the new channel (only text)
    * @param {ChannelResolvable} [options.parent=this.parent] Parent of the new channel
    * @param {string} [options.reason] Reason for cloning this channel
->>>>>>> d7c5baf7
-   * @returns {Promise<GuildChannel>}
-   * @example
-   * // Delete the channel
-   * channel.delete('Making room for new channels')
-   *   .then(deleted => console.log(`Deleted ${deleted.name} to make room for new channels`))
-   *   .catch(console.error);
-   */
-<<<<<<< HEAD
-  delete(reason) {
-    return this.client.rest.methods.deleteChannel(this, reason);
-=======
+   * @returns {Promise<GuildChannel>}
+   */
   clone(options = {}) {
     Util.mergeDefault(
       {
@@ -876,7 +521,6 @@
       options,
     );
     return this.guild.channels.create(options.name, options);
->>>>>>> d7c5baf7
   }
   /* eslint-enable max-len */
 
@@ -922,54 +566,6 @@
    */
   get manageable() {
     if (this.client.user.id === this.guild.ownerID) return true;
-<<<<<<< HEAD
-    const permissions = this.permissionsFor(this.client.user);
-    if (!permissions) return false;
-    return permissions.has([Permissions.FLAGS.MANAGE_CHANNELS, Permissions.FLAGS.VIEW_CHANNEL]);
-  }
-
-  /**
-   * Whether the channel is muted
-   * <warn>This is only available when using a user account.</warn>
-   * @type {?boolean}
-   * @readonly
-   * @deprecated
-   */
-  get muted() {
-    if (this.client.user.bot) return null;
-    try {
-      return this.client.user.guildSettings.get(this.guild.id).channelOverrides.get(this.id).muted;
-    } catch (err) {
-      return false;
-    }
-  }
-
-  /**
-   * The type of message that should notify you
-   * <warn>This is only available when using a user account.</warn>
-   * @type {?MessageNotificationType}
-   * @readonly
-   * @deprecated
-   */
-  get messageNotifications() {
-    if (this.client.user.bot) return null;
-    try {
-      return this.client.user.guildSettings.get(this.guild.id).channelOverrides.get(this.id).messageNotifications;
-    } catch (err) {
-      return Constants.MessageNotificationTypes[3];
-    }
-  }
-
-  /**
-   * When concatenated with a string, this automatically returns the channel's mention instead of the Channel object.
-   * @returns {string}
-   * @example
-   * // Logs: Hello from <#123456789012345678>
-   * console.log(`Hello from ${channel}`);
-   * @example
-   * // Logs: Hello from <#123456789012345678>
-   * console.log('Hello from ' + channel);
-=======
     if (!this.viewable) return false;
     return this.permissionsFor(this.client.user).has(Permissions.FLAGS.MANAGE_CHANNELS, false);
   }
@@ -995,7 +591,6 @@
    * channel.delete('making room for new channels')
    *   .then(console.log)
    *   .catch(console.error);
->>>>>>> d7c5baf7
    */
   delete(reason) {
     return this.client.api
